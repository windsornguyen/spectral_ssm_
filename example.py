--- conflicted
+++ resolved
@@ -5,29 +5,8 @@
 
 """Example training loop."""
 
-<<<<<<< HEAD
-import tqdm
-from spectral_ssm import model, cifar10, optimizer
-from spectral_ssm.experiment import Experiment
-
-
-def main():
-    # Hyperparameters
-    train_batch_size = 17
-    eval_batch_size = 16
-    num_steps = 180_000
-    eval_period = 1000
-    warmup_steps = 18_000
-    learning_rate = 5e-4
-    weight_decay = 1e-1
-    m_y_learning_rate = 5e-5
-    m_y_weight_decay = 0
-
-    # Define the model
-    spectral_ssm = model.Architecture(
-        d_model=32,
-=======
 import argparse
+import datetime
 import torch
 import torch.distributed as dist
 from spectral_ssm import cifar10
@@ -37,8 +16,10 @@
 from tqdm import tqdm
 
 
-def setup_distributed_env(local_rank: int):
-    """Sets up the distributed training environment for both GPU and CPU."""
+def setup_distributed_env(local_rank: int) -> tuple[torch.device, int, int]:
+    """
+    Sets up the distributed training environment for both GPU and CPU.
+    """
     if torch.cuda.is_available():
         # Setup for GPU-based distributed training
         torch.cuda.set_device(local_rank)
@@ -58,11 +39,8 @@
     return device, rank, world_size
 
 
-# TODO:
-# Add torch script decorators to (all) stu_utils.py functions
-def main():
-    # Distributed training:
-    # torchrun --nproc_per_node=1 example.py
+# To run the script: `torchrun --nproc_per_node=1 example.py`
+def main() -> None:
     parser = argparse.ArgumentParser(description='Distributed Training Setup')
     parser.add_argument('--local_rank', type=int, default=0)
     args = parser.parse_args()
@@ -71,38 +49,31 @@
     print(f'Running on rank {rank}/{world_size}, device: {device}')
 
     # Hyperparameters
-    train_batch_size = 17
-    eval_batch_size = 16
-    num_steps = 10
-    eval_period = 5
-    warmup_steps = 1
-    learning_rate = 5e-4
-    weight_decay = 1e-1
-    m_y_learning_rate = 5e-5
-    m_y_weight_decay = 0
-    patience = 3
-    checkpoint_path = 'checkpoint.pt'
+    train_batch_size: int = 17
+    eval_batch_size: int = 16
+    num_steps: int = 2
+    eval_period: int = 1
+    warmup_steps: int = 1
+    learning_rate: float = 5e-4
+    weight_decay: float = 1e-1
+    m_y_learning_rate: float = 5e-5
+    m_y_weight_decay: float = 0
+    patience: int = 3
+    checkpoint_path: str = 'checkpoint.pt'
 
     # Define the model
     spectral_ssm = model.Architecture(
         d_model=256,
->>>>>>> ebeefce4
         d_target=10,
         num_layers=6,
-        dropout=0.1,
+        dropout=0.1,  # TODO: Update Dropout usage to be more PyTorch-idiomatic.
         input_len=1024,
         num_eigh=24,
         auto_reg_k_u=3,
         auto_reg_k_y=2,
         learnable_m_y=True,
-<<<<<<< HEAD
-    )
-
-    # Assuming `get_optimizer` returns both optimizer and scheduler
-=======
     ).to(device)
 
->>>>>>> ebeefce4
     opt, scheduler = optimizer.get_optimizer(
         spectral_ssm,
         num_steps=num_steps,
@@ -112,75 +83,74 @@
         m_y_learning_rate=m_y_learning_rate,
         m_y_weight_decay=m_y_weight_decay,
     )
-<<<<<<< HEAD
-
-    exp = Experiment(model=spectral_ssm, optimizer=opt)
-
-    training_loader = cifar10.get_dataset("train", batch_size=train_batch_size)
-    eval_loader = cifar10.get_dataset("test", batch_size=eval_batch_size)
-
-    pbar = tqdm.tqdm(range(num_steps))
-    for global_step, (inputs, targets) in enumerate(training_loader):
-        metrics = exp.step(inputs, targets)
-        pbar.set_description(
-            f'Step {global_step} - train/acc: {metrics["accuracy"]:.2f} train/loss: {metrics["loss"]:.2f}'
-        )
-        scheduler.step()  # Update learning rate
-
-        if global_step > 0 and global_step % eval_period == 0:
-            epoch_metrics = exp.evaluate(
-                eval_loader
-            )  # Adjusted to use PyTorch DataLoader
-            print(
-                f"Eval {global_step}: acc: {epoch_metrics['accuracy']:.2f}, loss: {epoch_metrics['loss']:.2f}"
-            )
-
-        if global_step >= num_steps:
-            break
-
-
-if __name__ == "__main__":
-=======
 
     exp = experiment.Experiment(model=spectral_ssm, optimizer=opt)
 
-    training_loader = cifar10.get_dataset('train', batch_size=train_batch_size)
+    train_loader = cifar10.get_dataset('train', batch_size=train_batch_size)
     eval_loader = cifar10.get_dataset('test', batch_size=eval_batch_size)
 
     best_val_loss = float('inf')
     epochs_without_improvement = 0
+    best_model_step = 0
+    best_model_metrics = None
 
     torch.autograd.set_detect_anomaly(True)
-    pbar = tqdm(range(num_steps), desc='Training Progress')
+
+    pbar = tqdm(range(num_steps), desc='Training Progress', unit='step')
     for global_step in pbar:
-        inputs, targets = next(iter(training_loader))
-        metrics = exp.step(inputs, targets)
-        pbar.set_description(
-            f'Step {global_step} - train/acc: {metrics["accuracy"]:.2f} train/loss: {metrics["loss"]:.2f}'
+        inputs, targets = next(iter(train_loader))
+        train_metrics = exp.step(inputs, targets)
+        pbar.set_postfix(
+            {
+                'train_acc': f'{train_metrics["accuracy"]:.2f}',
+                'train_loss': f'{train_metrics["loss"]:.2f}',
+                'lr': scheduler.get_last_lr()[0],
+            }
         )
         scheduler.step()
 
         if global_step > 0 and global_step % eval_period == 0:
             epoch_metrics = exp.evaluate(eval_loader)
             print(
-                f"Eval {global_step}: acc: {epoch_metrics['accuracy']:.2f}, loss: {epoch_metrics['loss']:.2f}"
+                f'\nEval {global_step}: acc: {epoch_metrics["accuracy"]:.2f}, loss: {epoch_metrics["loss"]:.2f}'
             )
             val_loss = epoch_metrics['loss']
             if val_loss < best_val_loss:
                 best_val_loss = val_loss
+                best_model_step = global_step
+                best_model_metrics = epoch_metrics
                 epochs_without_improvement = 0
                 torch.save(spectral_ssm.state_dict(), checkpoint_path)
+                print(
+                    f'New best model saved at step {global_step} with validation loss: {val_loss:.2f}'
+                )
             else:
                 epochs_without_improvement += 1
+
             if epochs_without_improvement >= patience:
-                print(f'Early stopping at step {global_step}')
+                print(f'Early stopping triggered at step {global_step}.')
                 break
 
     # Load the best model checkpoint
     spectral_ssm.load_state_dict(torch.load(checkpoint_path))
-    print('Training completed. Best model loaded.')
+
+    # Print detailed information about the best model
+    print('\nTraining completed. Best model information:')
+    print(f'Best model step: {best_model_step}')
+    print(f'Best model validation loss: {best_val_loss:.2f}')
+    print(f'Best model validation accuracy: {best_model_metrics["accuracy"]:.2f}')
+    print(f'Best model checkpoint saved at: {checkpoint_path}')
+
+    # Save the training details to a file
+    with open('training_details.txt', 'w') as f:
+        f.write(f'Training completed at: {datetime.now()}\n')
+        f.write(f'Best model step: {best_model_step}\n')
+        f.write(f'Best model validation loss: {best_val_loss:.2f}\n')
+        f.write(
+            f'Best model validation accuracy: {best_model_metrics["accuracy"]:.2f}\n'
+        )
+        f.write(f'Best model checkpoint saved at: {checkpoint_path}\n')
 
 
 if __name__ == '__main__':
->>>>>>> ebeefce4
     main()