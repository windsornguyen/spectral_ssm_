--- conflicted
+++ resolved
@@ -22,15 +22,6 @@
 import setuptools
 
 setuptools.setup(
-<<<<<<< HEAD
-    name="spectral_ssm",
-    version="0.0.1",
-    description="Spectral State Space Models",
-    author="Spectral SSM Team",
-    author_email="dsuo@google.com",
-    url="http://github.com/google-deepmind/spectral_ssm",
-    license="Apache 2.0",
-=======
     name='spectral_ssm',
     version='0.9.5',
     description='Spectral State Space Models',
@@ -38,41 +29,19 @@
     author_email='mn4560@princeton.edu',
     url='http://github.com/windsornguyen/spectral_ssm',
     license='Apache 2.0',
->>>>>>> ebeefce4
     packages=setuptools.find_packages(),
-    # install_requires=[
-    #     "absl-py",
-    #     "chex",
-    #     "dm-haiku",
-    #     "jax",
-    #     "numpy",
-    #     "optax",
-    #     "tensorflow",
-    #     "tensorflow-datasets",
-    #     "tqdm",
-    # ],
     install_requires=[
-<<<<<<< HEAD
-        "torch",
-        "torchvision",
-        "tqdm",
-=======
         'torch',
         'torchvision',
         'tqdm',
->>>>>>> ebeefce4
     ],
     extras_require={},
     classifiers=[
-        "Development Status :: 3 - Alpha",
-        "Intended Audience :: Developers",
-        "Intended Audience :: Science/Research",
-        "License :: OSI Approved :: Apache Software License",
-        "Topic :: Scientific/Engineering :: Artificial Intelligence",
+        'Development Status :: 3 - Alpha',
+        'Intended Audience :: Developers',
+        'Intended Audience :: Science/Research',
+        'License :: OSI Approved :: Apache Software License',
+        'Topic :: Scientific/Engineering :: Artificial Intelligence',
     ],
-<<<<<<< HEAD
-    keywords="jax machine learning spectral state space models",
-=======
     keywords='pytorch machine learning spectral state space models',
->>>>>>> ebeefce4
 )