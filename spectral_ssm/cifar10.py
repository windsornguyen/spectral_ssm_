# =============================================================================#
# Authors: Windsor Nguyen, Dwaipayan Saha
# File: cifar10.py
# =============================================================================#

"""Data pipeline for CIFAR10."""

import torch
from torchvision import datasets, transforms
<<<<<<< HEAD
from torch.utils.data import DataLoader


# def prepare_data_loaders(self, dataset):
#         sampler = DistributedSampler(dataset)
#         loader = DataLoader(dataset, sampler=sampler, batch_size=...)
#         return loader


def get_dataset(split: str, batch_size: int) -> DataLoader:
    """
    Retrieves and preprocesses the CIFAR-10 dataset.

    Args:
      split (str): The dataset split to use ('train' or 'test').
      batch_size (int): The batch size to use.
=======
from torch.utils.data import Dataset, DataLoader, DistributedSampler


class Transform:
    def __init__(self):
        self.means: torch.Tensor = torch.tensor([0.49139968, 0.48215841, 0.44653091])
        self.stds: torch.Tensor = torch.tensor([0.24703223, 0.24348513, 0.26158784])

    def __call__(self, img: torch.Tensor) -> torch.Tensor:
        # Normalize by dataset-specific statistics
        return (img - self.means[:, None, None]) / self.stds[:, None, None]


def get_transforms() -> transforms.Compose:
    """Prepare the transformation pipeline for the CIFAR10 dataset."""
    return transforms.Compose(
        [
            transforms.ToTensor(),
            Transform(),
        ]
    )
>>>>>>> ebeefce4

    Returns:
      DataLoader: A DataLoader for the specified dataset split, with preprocessing.
    """

<<<<<<< HEAD
    # Normalization parameters specific to CIFAR-10
    means = [0.49139968, 0.48215841, 0.44653091]
    stds = [0.24703223, 0.24348513, 0.26158784]

    transform = transforms.Compose(
        [
            transforms.ToTensor(),
            transforms.Normalize(means, stds),
        ]
    )

    # Check the dataset split and create the corresponding dataset
    if split == "train":
        dataset = datasets.CIFAR10(
            root="./data", train=True, download=True, transform=transform
        )
        shuffle = True
    elif split == "test":
        dataset = datasets.CIFAR10(
            root="./data", train=False, download=True, transform=transform
        )
        shuffle = False
    else:
        raise ValueError(f"Unknown split: {split}")

    # Create a DataLoader
    dataloader = DataLoader(
        dataset, batch_size=batch_size, shuffle=shuffle, num_workers=2, pin_memory=True
    )

    return dataloader
=======
def get_dataset(
    split: str, batch_size: int, num_workers: int = 4, pin_memory: bool = True
) -> DataLoader:
    """Retrieves a CIFAR10 dataset with preprocessing."""
    transform = get_transforms()

    is_train: bool = split == 'train'
    dataset: Dataset = datasets.CIFAR10(
        root='./data', train=is_train, download=True, transform=transform
    )

    # Ensure the DistributedSampler is used only when necessary
    sampler: DistributedSampler = (
        DistributedSampler(dataset, shuffle=is_train)
        if torch.distributed.is_initialized()
        else None
    )

    return DataLoader(
        dataset,
        batch_size=batch_size,
        shuffle=(sampler is None) and is_train,
        sampler=sampler,
        num_workers=num_workers,
        pin_memory=pin_memory,
    )

    return dataset
>>>>>>> ebeefce4
<|MERGE_RESOLUTION|>--- conflicted
+++ resolved
@@ -7,88 +7,56 @@
 
 import torch
 from torchvision import datasets, transforms
-<<<<<<< HEAD
-from torch.utils.data import DataLoader
-
-
-# def prepare_data_loaders(self, dataset):
-#         sampler = DistributedSampler(dataset)
-#         loader = DataLoader(dataset, sampler=sampler, batch_size=...)
-#         return loader
-
-
-def get_dataset(split: str, batch_size: int) -> DataLoader:
-    """
-    Retrieves and preprocesses the CIFAR-10 dataset.
-
-    Args:
-      split (str): The dataset split to use ('train' or 'test').
-      batch_size (int): The batch size to use.
-=======
 from torch.utils.data import Dataset, DataLoader, DistributedSampler
 
 
 class Transform:
+    """
+    Class for normalizing images with dataset-specific statistics.
+    """
+
     def __init__(self):
         self.means: torch.Tensor = torch.tensor([0.49139968, 0.48215841, 0.44653091])
         self.stds: torch.Tensor = torch.tensor([0.24703223, 0.24348513, 0.26158784])
 
     def __call__(self, img: torch.Tensor) -> torch.Tensor:
-        # Normalize by dataset-specific statistics
         return (img - self.means[:, None, None]) / self.stds[:, None, None]
 
 
 def get_transforms() -> transforms.Compose:
-    """Prepare the transformation pipeline for the CIFAR10 dataset."""
+    """
+    Prepare the transformation pipeline for the CIFAR10 dataset.
+
+    Args: None
+
+    Returns:
+        transforms.Compose: A composition of transformations
+                            including tensor conversion and normalization.
+    """
     return transforms.Compose(
         [
             transforms.ToTensor(),
             Transform(),
         ]
     )
->>>>>>> ebeefce4
 
-    Returns:
-      DataLoader: A DataLoader for the specified dataset split, with preprocessing.
-    """
 
-<<<<<<< HEAD
-    # Normalization parameters specific to CIFAR-10
-    means = [0.49139968, 0.48215841, 0.44653091]
-    stds = [0.24703223, 0.24348513, 0.26158784]
-
-    transform = transforms.Compose(
-        [
-            transforms.ToTensor(),
-            transforms.Normalize(means, stds),
-        ]
-    )
-
-    # Check the dataset split and create the corresponding dataset
-    if split == "train":
-        dataset = datasets.CIFAR10(
-            root="./data", train=True, download=True, transform=transform
-        )
-        shuffle = True
-    elif split == "test":
-        dataset = datasets.CIFAR10(
-            root="./data", train=False, download=True, transform=transform
-        )
-        shuffle = False
-    else:
-        raise ValueError(f"Unknown split: {split}")
-
-    # Create a DataLoader
-    dataloader = DataLoader(
-        dataset, batch_size=batch_size, shuffle=shuffle, num_workers=2, pin_memory=True
-    )
-
-    return dataloader
-=======
 def get_dataset(
     split: str, batch_size: int, num_workers: int = 4, pin_memory: bool = True
 ) -> DataLoader:
-    """Retrieves a CIFAR10 dataset with preprocessing."""
+    """
+    Retrieves a CIFAR10 dataset with preprocessing.
+
+    Args:
+        split (str): The dataset split to use, either 'train' or 'test'.
+        batch_size (int): The number of samples per batch to load.
+        num_workers (int, optional): Number of subprocesses to use for data loading.
+        pin_memory (bool, optional): If True, the data loader will copy Tensors
+                                     into CUDA pinned memory before returning them.
+
+    Returns:
+        DataLoader: A DataLoader instance configured for the CIFAR10 dataset.
+    """
     transform = get_transforms()
 
     is_train: bool = split == 'train'
@@ -112,5 +80,4 @@
         pin_memory=pin_memory,
     )
 
-    return dataset
->>>>>>> ebeefce4
+    return dataset