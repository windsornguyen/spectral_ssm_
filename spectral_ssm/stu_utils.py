--- conflicted
+++ resolved
@@ -1,46 +1,28 @@
 # =============================================================================#
-# Authors: Windsor Nguyen, Dwaipayan Saha
+# Authors: Windsor Nguyen, Dwaipayan Saha, Evan Dogariu
 # File: stu_utils.py
 # =============================================================================#
 
 """Utilities for spectral SSM."""
 
 import torch
-<<<<<<< HEAD
-
-=======
-import torch.nn.functional as F
-
-@torch.jit.script
+
+# TODO: Look into accelerating these functions with @torch.jit.script
+
 def get_hankel_matrix(n: int) -> torch.Tensor:
     """Generate a spectral Hankel matrix.
->>>>>>> ebeefce4
 
     Args:
       n: Number of rows in square spectral Hankel matrix.
 
-<<<<<<< HEAD
-def get_hankel_matrix(n: int) -> torch.Tensor:
-    """Generate a spectral Hankel matrix.
-
-    Args:
-      n: Number of rows in square spectral Hankel matrix.
-
-=======
->>>>>>> ebeefce4
     Returns:
       A spectral Hankel matrix of shape [n, n].
     """
     row_indices = torch.arange(1, n + 1).unsqueeze(0)
     column_indices = torch.arange(1, n + 1).unsqueeze(1)
     return 2 / ((row_indices + column_indices) ** 3 - (row_indices + column_indices))
-<<<<<<< HEAD
-
-
-=======
->>>>>>> ebeefce4
-
-@torch.jit.script
+
+
 def get_top_hankel_eigh(
     n: int,
     k: int,
@@ -52,23 +34,15 @@
       k: Number of eigenvalues to return.
 
     Returns:
-      A tuple of eigenvalues of shape [k,] and eigenvectors of shape [l, k].
+      A tuple of eigenvalues of shape [k,] and eigenvectors of shape [seq_len, k].
     """
     hankel = get_hankel_matrix(n)
     eig_vals, eig_vecs = torch.linalg.eigh(hankel)
-<<<<<<< HEAD
-    top_k = torch.argsort(torch.abs(eig_vals)[-k:])
-    return eig_vals[top_k], eig_vecs[:, top_k]
-
-
-
-=======
     top_k_eig_vals = eig_vals[..., -k:]
     top_k_eig_vecs = eig_vecs[..., -k:]
     return top_k_eig_vals, top_k_eig_vecs
 
-@torch.jit.script
->>>>>>> ebeefce4
+
 def get_random_real_matrix(
     shape: list[int],
     scaling: float,
@@ -90,117 +64,65 @@
     random_bounded = torch.clamp(random, min=lower, max=upper)
     return scaling * random_bounded
 
-<<<<<<< HEAD
-
 
 def shift(
     x: torch.Tensor,
 ) -> torch.Tensor:
-    """Shift time axis by one to align x_{t-1} and x_t.
-
-    Args:
-      x: An array of shape [l, d].
-
-    Returns:
-      An array of shape [l, d] where index [0, :] is all zeros and [i, :] is equal
+    """
+    Shift time axis by one to align x_{t-1} and x_t.
+
+    Args:
+      x: A tensor of shape [seq_len, d].
+
+    Returns:
+      A tensor of shape [seq_len, d] where index [0, :] is all zeros and [i, :] is equal
       to x[i - 1, :] for i > 0.
     """
-    return torch.cat([torch.zeros((1, x.shape[1]), device=x.device), x], dim=0)[:-1, :]
-
-
-
-def truncate_conv(x, y):
-    return torch.fft.irfft(torch.fft.rfft(x) * torch.fft.rfft(y))[: x.shape[0]]
-  
-  
-
-def conv(v: torch.Tensor, u: torch.Tensor) -> torch.Tensor:
-    """Compute convolution to project input sequences into the spectral basis.
-=======
-@torch.jit.script
-def shift(
-    x: torch.Tensor,
-) -> torch.Tensor:
-    """
-    Shift time axis by one to align x_{t-1} and x_t.
-
-    Args:
-      x: A tensor of shape [l, d].
-
-    Returns:
-      A tensor of shape [l, d] where index [0, :] is all zeros and [i, :] is equal
-      to x[i - 1, :] for i > 0.
-    """
-    # Pad the tensor with one row of zeros at the beginning
-    padded = F.pad(x, (0, 0, 1, 0), 'constant', 0.0)
-    # Remove the last row to maintain the original shape
-    shifted = padded[:-1, :]
+    # Create a tensor of zeros with same shape as x
+    zeros = torch.zeros_like(x)
+    # Create new tensor with first row as zeros and the rest as x[:-1]
+    shifted = torch.cat((zeros[:1, :], x[:-1, :]), dim=0)
     return shifted
 
 
-@torch.jit.script
-def tr_conv(v, u):
+def tr_conv(v: torch.Tensor, u: torch.Tensor) -> torch.Tensor:
     """
     Perform truncated convolution using FFT.
 
     Args:
-        v (torch.Tensor): Tensor of shape [l,].
-        u (torch.Tensor): Tensor of shape [l,].
-
-    Returns:
-        torch.Tensor: Convolution result of shape [l,].
-    """
-    # Convolve two vectors of length l (x.shape[0])
+        v (torch.Tensor): Tensor of shape [seq_len,].
+        u (torch.Tensor): Tensor of shape [seq_len,].
+
+    Returns:
+        torch.Tensor: Convolution result of shape [seq_len,].
+    """
+    # Convolve two vectors of length `seq_len` (x.shape[0])
     v_fft = torch.fft.rfft(v, dim=0)
     u_fft = torch.fft.rfft(u, dim=0)
     output_fft = v_fft * u_fft
 
-    # Truncate to the l oldest values.
+    # Truncate to the `seq_len` oldest values.
     return torch.fft.irfft(output_fft, n=v.size(0), dim=0)[: v.size(0)]
 
 
 def conv(v: torch.Tensor, u: torch.Tensor) -> torch.Tensor:
     """
     Compute convolution to project input sequences into the spectral basis.
->>>>>>> ebeefce4
-
-    Args:
-        v: Top k eigenvectors of shape [l, k].
-        u: Input of shape [l, d_in].
-
-    Returns:
-<<<<<<< HEAD
-        A matrix of shape [l, k, d_in]
-    """
-    # device = get_device()
-    # if v.device != device:
-    #     v = v.to(device)
-    # if u.device != device:
-    #     u = u.to(device)
-
-    # Convolve two vectors of length l (x.shape[0]) and truncate to the l oldest
-    # values.
-    trconv = torch.vmap(truncate_conv, in_dims=(None, 1), out_dims=1)
-
-    # Convolve each sequence of length l in v with each sequence in u
-    mvconv = torch.vmap(trconv(v, u), in_dims=(1, None), out_dims=1)
-    mmconv = torch.vmap(mvconv, in_dims=(None, 1), out_dims=-1)
-
-    return mmconv(v, u)
-
-
-
-=======
-        A matrix of shape [l, k, d_in].
-    """
-
-    # Convolve each sequence of length l in v with each sequence in u.
+
+    Args:
+        v: Top k eigenvectors of shape [seq_len, k].
+        u: Input of shape [seq_len, d_in].
+
+    Returns:
+        A matrix of shape [seq_len, k, d_in].
+    """
+
+    # Convolve each sequence of length `seq_len` in v with each sequence in u.
     mvconv = torch.vmap(tr_conv, in_dims=(1, None), out_dims=1)
     mmconv = torch.vmap(mvconv, in_dims=(None, 1), out_dims=-1)
     return mmconv(v, u)
 
-@torch.jit.script
->>>>>>> ebeefce4
+
 def compute_y_t(
     m_y: torch.Tensor,
     deltas: torch.Tensor,
@@ -208,35 +130,12 @@
     """Compute sequence of y_t given a series of deltas and m_y via a simple scan.
 
     Args:
-<<<<<<< HEAD
-      m_y: A matrix of shape [d_out, k, d_out] that acts as windowed transition
-        matrix for the linear dynamical system evolving y_t.
-      deltas: A matrix of shape [l, d_out].
-
-    Returns:
-      A matrix of shape [l, d_out].
-    """
-    d_out, k, _ = m_y.shape
-    carry = torch.zeros((k, d_out))
-    ys = torch.empty((deltas.shape[0], k, d_out))
-
-    for i, x in enumerate(deltas):
-        output = torch.tensordot(m_y, carry, dims=2) + x
-        carry = torch.roll(carry, shifts=1, dims=0)
-        carry[0] = output
-        ys[i] = output
-
-    return ys
-
-
-
-=======
         m_y: A matrix of shape [d_out, k, d_out] that acts as windowed transition
              matrix for the linear dynamical system evolving y_t.
-        deltas: A matrix of shape [l, d_out].
-
-    Returns:
-        A matrix of shape [l, d_out].
+        deltas: A matrix of shape [seq_len, d_out].
+
+    Returns:
+        A matrix of shape [seq_len, d_out].
     """
     d_out, k, _ = m_y.shape
     carry = torch.zeros((k, d_out), device=deltas.device)
@@ -253,8 +152,7 @@
 
     return ys
 
-@torch.jit.script
->>>>>>> ebeefce4
+
 def compute_ar_x_preds(
     w: torch.Tensor,
     x: torch.Tensor,
@@ -263,59 +161,6 @@
 
     Args:
       w: An array of shape [d_out, d_in, k].
-<<<<<<< HEAD
-      x: A single input sequence of shape [len, d_in].
-
-    Returns:
-      ar_x_preds: An output of shape [len, d_out].
-    """
-    d_out, _, k = w.shape
-    l = x.shape[0]
-
-    # Contract over `d_in`.
-    o = torch.einsum("oik,li->klo", w, x)
-
-    # For each `i` in `k`, roll the `(l, d_out)` by `i` steps.
-    def roll_func(tensor, shift):
-        return torch.roll(tensor, shift=shift, dims=0)
-
-    o = torch.vmap(roll_func, in_dims=(0, 0))(tensor=o, shift=torch.arange(k))
-
-    # Create a mask that zeros out nothing at `k=0`, the first `(l, d_out)` at
-    # `k=1`, the first two `(l, dout)`s at `k=2`, etc.
-    m = torch.triu(torch.ones((k, l), device=w.device))
-    m = m.unsqueeze(-1)
-    m = m.expand(-1, -1, d_out)
-
-    # Mask and sum along `k`.
-    return torch.sum(o * m, axis=0)
-
-
-
-def compute_x_tilde(
-    inputs: torch.Tensor,
-    eigh: tuple[torch.Tensor, torch.Tensor],
-) -> torch.Tensor:
-    """Project input sequence into spectral basis.
-
-    Args:
-      inputs: A single input sequence of shape [l, d_in].
-      eigh: A tuple of eigenvalues [k] and circulant eigenvecs [k, l, l].
-
-    Returns:
-      x_tilde: An output of shape [l, k * d_in].
-    """
-    eig_vals, eig_vecs = eigh
-
-    l = inputs.shape[0]
-    x_tilde = conv(eig_vecs, inputs)
-
-    # Broadcast an element-wise multiple along the k-sized axis.
-    x_tilde *= torch.unsqueeze(eig_vals, axis=(0, 2)) ** 0.25
-
-    # This shift is introduced as the rest is handled by the AR part.
-    return shift(shift(x_tilde.reshape((l, -1))))
-=======
       x: A single input sequence of shape [seq_len, d_in].
 
     Returns:
@@ -334,9 +179,10 @@
     # Create a mask that zeros out nothing at `k=0`, the first `(seq_len, d_out)` at
     # `k=1`, the first two `(seq_len, dout)`s at `k=2`, etc.
     m = torch.triu(torch.ones((k, seq_len, d_out), device=w.device))
-    
+
     # Sum along `k`.
     return torch.sum(o * m, dim=0)
+
 
 def compute_x_tilde(
     inputs: torch.Tensor, eigh: tuple[torch.Tensor, torch.Tensor]
@@ -353,11 +199,10 @@
     eig_vecs = eig_vecs.to(device)
     inputs = inputs.to(device)
     seq_len = inputs.shape[0]
-    
+
     x_tilde = conv(eig_vecs, inputs)
 
     x_tilde *= torch.unsqueeze(torch.unsqueeze(eig_vals**0.25, 0), -1)
 
     # This shift is introduced as the rest is handled by the AR part.
-    return shift(shift(x_tilde.reshape((seq_len, -1))))
->>>>>>> ebeefce4
+    return shift(shift(x_tilde.reshape((seq_len, -1))))