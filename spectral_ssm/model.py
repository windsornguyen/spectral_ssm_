--- conflicted
+++ resolved
@@ -12,11 +12,8 @@
 
 import functools
 
-<<<<<<< HEAD
-=======
 
 @functools.partial(torch.vmap, in_dims=(None, 0, None))
->>>>>>> ebeefce4
 def apply_stu(
     params: tuple[torch.Tensor, torch.Tensor, torch.Tensor],
     inputs: torch.Tensor,
@@ -30,118 +27,6 @@
       inputs: Input matrix of shape [l, d_in].
       eigh: A tuple of eigenvalues [k] and circulant eigenvecs [k, l, l].
 
-<<<<<<< HEAD
-      Returns:
-        A sequence of y_ts of shape [l, d_out].
-    """
-    m_y, m_u, m_phi = params
-
-    x_tilde = stu_utils.compute_x_tilde(inputs, eigh)
-
-    # Compute deltas from the spectral filters, which are of shape [l, d_out].
-    delta_phi = x_tilde @ m_phi
-
-    # Compute deltas from AR on x part
-    delta_ar_u = stu_utils.compute_ar_x_preds(m_u, inputs)
-
-    # Compute y_ts, which are of shape [l, d_out].
-    return stu_utils.compute_y_t(m_y, delta_phi + delta_ar_u)
-
-
-class STU(nn.Module):
-    """Simple STU Layer."""
-
-    def __init__(
-        self,
-        d_out: int = 256,
-        input_len: int = 1024,
-        num_eigh: int = 24,
-        auto_reg_k_u: int = 3,
-        auto_reg_k_y: int = 2,
-        learnable_m_y: bool = True,
-    ) -> None:
-        """Initialize STU layer.
-
-        Args:
-          d_out: Output dimension.
-          input_len: Input sequence length.
-          num_eigh: Tuple of eigenvalues and vectors sized (k,) and (l, k)
-          auto_reg_k_u: Auto-regressive depth on the input sequence,
-          auto_reg_k_y: Auto-regressive depth on the output sequence,
-          learnable_m_y: m_y matrix learnable,
-        """
-        super(STU, self).__init__()
-        self.d_out = d_out
-        self.eigh = stu_utils.get_top_hankel_eigh(input_len, num_eigh)
-        self.l, self.k = input_len, num_eigh
-        self.auto_reg_k_u = auto_reg_k_u
-        self.auto_reg_k_y = auto_reg_k_y
-        self.learnable_m_y = learnable_m_y
-        self.m_x_var = 1.0 / (float(self.d_out) ** 0.5)
-
-        if learnable_m_y:
-            self.m_y = nn.Parameter(
-                torch.zeros([self.d_out, self.auto_reg_k_y, self.d_out])
-            )
-        else:
-            self.register_buffer(
-                "m_y", torch.zeros([self.d_out, self.auto_reg_k_y, self.d_out])
-            )
-
-        # NOTE: Assume d_in = d_out
-        self.m_u = nn.Parameter(
-            stu_utils.get_random_real_matrix((d_out, d_out, auto_reg_k_u), self.m_x_var)
-        )
-        self.m_phi = nn.Parameter(torch.zeros(d_out * num_eigh, d_out))
-
-    def forward(
-        self,
-        inputs: torch.Tensor,
-    ) -> torch.Tensor:
-        """Forward pass.
-
-        Args:
-          inputs: Assumed to be of shape (B, L, H) where B is batch size, L is
-            sequence length, H is number of features (channels) in the input.
-
-        Returns:
-          `torch.Tensor` of preactivations.
-        """
-
-        params = (self.m_y, self.m_u, self.m_phi)
-        return apply_stu(params, inputs, self.eigh)
-
-
-class Architecture(nn.Module):
-    """General model architecture."""
-
-    def __init__(
-        self,
-        name=None,
-        d_model: int = 256,
-        d_target: int = 10,
-        num_layers: int = 6,
-        dropout: float = 0.1,
-        input_len: int = 1024,
-        num_eigh: int = 24,
-        auto_reg_k_u: int = 3,
-        auto_reg_k_y: int = 2,
-        learnable_m_y: bool = True,
-    ) -> None:
-        """Initialize general model architecture.
-
-        Args:
-          name: Name of the module.
-          d_model: Dimension of the embedding.
-          d_target: Dimension of the target.
-          num_layers: Number of layers.
-          dropout: Dropout rate.
-          input_len: Input sequence length.
-          num_eigh: Number of eigen values and vecs.
-          auto_reg_k_u: Auto-regressive depth on the input sequence,
-          auto_reg_k_y: Auto-regressive depth on the output sequence,
-          learnable_m_y: m_y matrix learnable,
-=======
     Returns:
       A sequence of y_ts of shape [l, d_out].
     """
@@ -252,24 +137,11 @@
         auto_reg_k_u: Auto-regressive depth on the input sequence.
         auto_reg_k_y: Auto-regressive depth on the output sequence.
         learnable_m_y: m_y matrix learnable.
->>>>>>> ebeefce4
         """
         super(Architecture, self).__init__()
         self.d_model = d_model
         self.d_target = d_target
         self.num_layers = num_layers
-<<<<<<< HEAD
-        self.dropout = nn.Dropout(dropout)
-        self.layers = nn.ModuleList(
-            [
-                STU(
-                    d_out=d_model,
-                    input_len=input_len,
-                    num_eigh=num_eigh,
-                    auto_reg_k_u=auto_reg_k_u,
-                    auto_reg_k_y=auto_reg_k_y,
-                    learnable_m_y=learnable_m_y,
-=======
         self.dropout = dropout
         self.input_len = input_len
         self.num_eigh = num_eigh
@@ -293,41 +165,10 @@
                         learnable_m_y=learnable_m_y,
                     ),
                     nn.Linear(d_model, 2 * d_model),
->>>>>>> ebeefce4
                 )
                 for _ in range(num_layers)
             ]
         )
-<<<<<<< HEAD
-        self.embeddings = nn.Linear(d_model, d_model)
-        self.final_layer = nn.Linear(d_model, d_target)
-
-    def forward(self, inputs, training=True):
-        """Forward pass of classification pipeline.
-
-        Args:
-          inputs: (batch, length, source dim).
-          is_training: True for training mode.
-
-        Returns:
-          Outputs of general architecture
-        """
-        x = self.embeddings(inputs)
-
-        for layer in self.layers:
-            z = x  # Saving input to layer for residual.
-            x = F.layer_norm(x, normalized_shape=[x.size(-1)])
-            x = layer(x)
-            x = F.gelu(x)
-            if training:  # Use dropout during training.
-                x = self.dropout(x)
-            x += z  # Residual connection.
-
-        # Projection.
-        x = torch.mean(x, dim=1)
-        x = self.final_layer(x)
-
-=======
 
         # Final projection layer.
         self.projection = nn.Linear(d_model, d_target)
@@ -369,5 +210,4 @@
         # Projection.
         x = torch.mean(x, dim=1)
         x = self.projection(x)
->>>>>>> ebeefce4
         return x