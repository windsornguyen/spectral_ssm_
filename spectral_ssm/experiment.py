--- conflicted
+++ resolved
@@ -12,15 +12,10 @@
 from torch.utils.data import DataLoader
 
 
-<<<<<<< HEAD
-from spectral_ssm import utils  # Might delete that utility function?
-=======
-# from spectral_ssm import utils  # Might delete that utility function?
->>>>>>> ebeefce4
-
-
 class Experiment:
-    """Class to initialize and maintain experiment state."""
+    """
+    Initializes and maintains the experiment state.
+    """
 
     def __init__(
         self,
@@ -38,16 +33,14 @@
         """
         self.model = model
         self.optimizer = optimizer
-<<<<<<< HEAD
-        self.device = torch.device("cuda" if torch.cuda.is_available() else "cpu")
-=======
         self.device = torch.device('cuda' if torch.cuda.is_available() else 'cpu')
->>>>>>> ebeefce4
         self.model.to(self.device)
         if torch.cuda.device_count() > 1:
-            model = nn.DataParallel(model)
+            self.model = nn.DataParallel(self.model)
 
-    def loss_fn(self, outputs, targets):
+    def loss_fn(
+        self, outputs: torch.Tensor, targets: torch.Tensor
+    ) -> tuple[torch.Tensor, dict[str, float]]:
         """
         Computes the loss and metrics for a batch of data. (Right?)
 
@@ -59,13 +52,6 @@
         Returns:
           A tuple of the loss and a dictionary of metrics.
         """
-<<<<<<< HEAD
-        loss = F.cross_entropy(outputs, targets)
-        preds = torch.argmax(outputs, dim=1)
-        correct = torch.sum(preds == targets).item()
-        count = targets.size(0)
-        metrics = {"loss": loss.item(), "correct": correct, "count": count}
-=======
         criterion = nn.CrossEntropyLoss(reduction='sum')
         loss = criterion(outputs, targets)
 
@@ -75,7 +61,6 @@
         count = targets.numel()
 
         metrics = {'loss': loss.item(), 'correct': correct.item(), 'count': count}
->>>>>>> ebeefce4
         return loss, metrics
 
     def step(self, inputs: torch.Tensor, targets: torch.Tensor) -> dict[str, float]:
@@ -90,21 +75,15 @@
           metrics: A dictionary of metrics including loss and accuracy.
         """
         inputs, targets = inputs.to(self.device), targets.to(self.device)
-<<<<<<< HEAD
-=======
 
->>>>>>> ebeefce4
         self.optimizer.zero_grad()
         outputs = self.model(inputs)
         loss, metrics = self.loss_fn(outputs, targets)
         loss.backward()
         self.optimizer.step()
-<<<<<<< HEAD
-=======
         accuracy = 100.0 * metrics['correct'] / metrics['count']
         metrics['accuracy'] = accuracy
 
->>>>>>> ebeefce4
         return metrics
 
     def evaluate(self, dataloader: DataLoader) -> dict[str, float]:
@@ -124,22 +103,13 @@
             for inputs, targets in dataloader:
                 inputs, targets = inputs.to(self.device), targets.to(self.device)
                 outputs = self.model(inputs)
-                _, batch_metrics = self.loss_fn(outputs, targets)
+                loss, batch_metrics = self.loss_fn(outputs, targets)
 
-<<<<<<< HEAD
-                total_count += batch_metrics["count"]
-                total_loss += batch_metrics["loss"] * batch_metrics["count"]
-                total_correct += batch_metrics["correct"]
-
-        avg_loss = total_loss / total_count
-        accuracy = 100.0 * total_correct / total_count
-        return {"count": total_count, "loss": avg_loss, "correct": accuracy}
-=======
                 total_count += batch_metrics['count']
-                total_loss += batch_metrics['loss'] * batch_metrics['count']
+                total_loss += loss.item() * batch_metrics['count']
                 total_correct += batch_metrics['correct']
 
         avg_loss = total_loss / total_count
         accuracy = 100.0 * total_correct / total_count
-        return {'count': total_count, 'loss': avg_loss, 'accuracy': accuracy}
->>>>>>> ebeefce4
+        self.model.train()
+        return {'count': total_count, 'loss': avg_loss, 'accuracy': accuracy}