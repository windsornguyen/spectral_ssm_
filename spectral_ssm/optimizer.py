--- conflicted
+++ resolved
@@ -8,11 +8,6 @@
 
 import torch
 from torch.optim import AdamW
-<<<<<<< HEAD
-from spectral_ssm import utils
-from torch.optim.lr_scheduler import LambdaLR
-=======
->>>>>>> ebeefce4
 
 
 class WarmupCosineDecay(torch.optim.lr_scheduler._LRScheduler):
@@ -27,10 +22,6 @@
         num_steps,
         warmup_steps,
         last_epoch=-1,
-<<<<<<< HEAD
-        verbose=False,
-=======
->>>>>>> ebeefce4
     ):
         """Initialize a cosine decay schedule with warmup.
         Args:
@@ -45,11 +36,7 @@
         self.lr = lr
         self.num_steps = num_steps
         self.warmup_steps = warmup_steps
-<<<<<<< HEAD
-        super().__init__(optimizer, last_epoch, verbose)
-=======
         super().__init__(optimizer, last_epoch)
->>>>>>> ebeefce4
 
     def get_lr(self):
         """
@@ -71,29 +58,17 @@
         cos_factor = 0.5 * (
             1
             + torch.cos(
-<<<<<<< HEAD
-                torch.pi
-                * (self.last_epoch - self.warmup_steps)
-                / (self.num_steps - self.warmup_steps)
-=======
-                torch.tensor(torch.pi
-                            * (self.last_epoch - self.warmup_steps) 
-                            / (self.num_steps - self.warmup_steps)
+                torch.tensor(
+                    torch.pi
+                    * (self.last_epoch - self.warmup_steps)
+                    / (self.num_steps - self.warmup_steps)
                 )
->>>>>>> ebeefce4
             )
         )
         return [
             (self.min_lr + (self.lr - self.min_lr) * cos_factor) for _ in self.base_lrs
         ]
 
-<<<<<<< HEAD
-def get_optimizer(model, num_steps=180_000, warmup_steps=18_000, learning_rate=5e-4, weight_decay=0.1, m_y_learning_rate=5e-5, m_y_weight_decay=0.0):
-    m_y_params = []
-    default_params = []
-    for name, param in model.named_parameters():
-        if name.startswith("m_y"):
-=======
     # TODO: Use this somewhere?
     def get_last_lr(self):
         """Get last computed learning rate by scheduler."""
@@ -113,30 +88,21 @@
     default_params = []
     for name, param in model.named_parameters():
         if name.startswith('m_y'):
->>>>>>> ebeefce4
             m_y_params.append(param)
         else:
             default_params.append(param)
 
     param_groups = [
-<<<<<<< HEAD
-        {"params": default_params, "lr": learning_rate, "weight_decay": weight_decay},
-        {"params": m_y_params, "lr": m_y_learning_rate, "weight_decay": m_y_weight_decay},
-=======
         {'params': default_params, 'lr': learning_rate, 'weight_decay': weight_decay},
         {
             'params': m_y_params,
             'lr': m_y_learning_rate,
             'weight_decay': m_y_weight_decay,
         },
->>>>>>> ebeefce4
     ]
 
     optimizer = AdamW(param_groups, betas=(0.9, 0.999), eps=1e-8)
 
-<<<<<<< HEAD
-    scheduler = WarmupCosineDecay(optimizer, start_val=1e-7, min_lr=1e-7, lr=learning_rate, num_steps=num_steps, warmup_steps=warmup_steps)
-=======
     scheduler = WarmupCosineDecay(
         optimizer,
         start_val=1e-7,
@@ -145,6 +111,5 @@
         num_steps=num_steps,
         warmup_steps=warmup_steps,
     )
->>>>>>> ebeefce4
 
     return optimizer, scheduler